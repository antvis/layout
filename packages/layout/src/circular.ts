--- conflicted
+++ resolved
@@ -104,41 +104,18 @@
     }
 
     // Calculate center according to `window` if not provided.
-<<<<<<< HEAD
-    const [calculatedWidth, calculatedHeight, calculatedCenter] = calculateCenter(width, height, center);
+    const [calculatedWidth, calculatedHeight, calculatedCenter] =
+      calculateCenter(width, height, center);
     const n = nodes?.length;
     if (!n || n === 1) {
-      return handleSingleNodeGraph(graph, assign, calculatedCenter, onLayoutEnd);
-=======
-    const [calculatedWidth, calculatedHeight, calculatedCenter] =
-      calculateCenter(width, height, center);
-
-    // Layout easily if there is only one node.
-    if (n === 1) {
-      if (assign) {
-        graph.mergeNodeData(nodes[0].id, {
-          x: calculatedCenter[0],
-          y: calculatedCenter[1],
-        });
-      }
-      const result = {
-        nodes: [
-          {
-            ...nodes[0],
-            data: {
-              ...nodes[0].data,
-              x: calculatedCenter[0],
-              y: calculatedCenter[1],
-            },
-          },
-        ],
-        edges,
-      };
-      onLayoutEnd?.(result);
-      return result;
->>>>>>> ca7ce2dc
-    }
-    
+      return handleSingleNodeGraph(
+        graph,
+        assign,
+        calculatedCenter,
+        onLayoutEnd
+      );
+    }
+
     const angleStep = (endAngle - startAngle) / n;
 
     let { radius, startRadius, endRadius } = mergedOptions;
